package scaler

import (
	"context"
	"log"
	"math"
	"sort"
	"time"

	"github.com/aws/aws-sdk-go-v2/aws"
<<<<<<< HEAD
	"github.com/aws/aws-sdk-go-v2/service/ec2"
	"github.com/aws/aws-sdk-go-v2/service/ssm"
=======
>>>>>>> b9683d1c
	"github.com/buildkite/buildkite-agent-scaler/buildkite"
)

type ScaleParams struct {
	Disable        bool
	CooldownPeriod time.Duration
	Factor         float64
	LastEvent      time.Time
}

type Params struct {
	AutoScalingGroupName        string
	AgentsPerInstance           int
	BuildkiteAgentToken         string
	BuildkiteQueue              string
	UserAgent                   string
	PublishCloudWatchMetrics    bool
	DryRun                      bool
	IncludeWaiting              bool
	ScaleInParams               ScaleParams
	ScaleOutParams              ScaleParams
	InstanceBuffer              int
	ScaleOnlyAfterAllEvent      bool
	AvailabilityThreshold       float64       // Threshold for agent availability
	MinAgentsPercentage         float64       // Minimum acceptable percentage of expected agents
	ASGActivityCooldown         time.Duration // How long to wait after an ASG activity before scaling again
	ElasticCIMode               bool          // Special mode for Elastic CI Stack with additional safety checks
	MinimumInstanceUptime       time.Duration // How long instance should be online before being eligible for dangling instance check
	MaxDanglingInstancesToCheck int           // Maximum number of instances to check for dangling instances (only used for dangling instance scanning, not for normal scale-in)
}

type Scaler struct {
	autoscaling interface {
		Describe(ctx context.Context) (AutoscaleGroupDetails, error)
		SetDesiredCapacity(ctx context.Context, count int64) error
<<<<<<< HEAD
		SendSIGTERMToAgents(ctx context.Context, instanceID string) error
		CleanupDanglingInstances(ctx context.Context, minimumInstanceUptime time.Duration, maxDanglingInstancesToCheck int) error
=======
>>>>>>> b9683d1c
	}
	bk interface {
		GetAgentMetrics(ctx context.Context) (buildkite.AgentMetrics, error)
	}
	metrics interface {
		Publish(ctx context.Context, orgSlug, queue string, metrics map[string]int64) error
	}
	scaling                     ScalingCalculator
	scaleInParams               ScaleParams
	scaleOutParams              ScaleParams
	instanceBuffer              int
	scaleOnlyAfterAllEvent      bool
	asgActivityCooldown         time.Duration
	elasticCIMode               bool // Special mode for Elastic CI Stack
	cfg                         aws.Config
	minimumInstanceUptime       time.Duration
	maxDanglingInstancesToCheck int
}

func NewScaler(client *buildkite.Client, cfg aws.Config, params Params) (*Scaler, error) {
	scaler := &Scaler{
		bk: &buildkiteDriver{
			client: client,
			queue:  params.BuildkiteQueue,
		},
		scaleInParams:          params.ScaleInParams,
		scaleOutParams:         params.ScaleOutParams,
		instanceBuffer:         params.InstanceBuffer,
		scaleOnlyAfterAllEvent: params.ScaleOnlyAfterAllEvent,
		asgActivityCooldown:    params.ASGActivityCooldown,
		elasticCIMode:          params.ElasticCIMode,
	}

	scaler.cfg = cfg
	scaler.minimumInstanceUptime = params.MinimumInstanceUptime
	scaler.maxDanglingInstancesToCheck = params.MaxDanglingInstancesToCheck

	scaler.scaling = ScalingCalculator{
		includeWaiting:        params.IncludeWaiting,
		agentsPerInstance:     params.AgentsPerInstance,
		availabilityThreshold: params.AvailabilityThreshold,
		minAgentsPercentage:   params.MinAgentsPercentage,
		elasticCIMode:         params.ElasticCIMode,
	}

	if params.DryRun {
		scaler.autoscaling = &dryRunASG{}
		if params.PublishCloudWatchMetrics {
			scaler.metrics = &dryRunMetricsPublisher{}
		}
		return scaler, nil
	}

	scaler.autoscaling = &ASGDriver{
<<<<<<< HEAD
		Name:                        params.AutoScalingGroupName,
		Cfg:                         cfg,
		ElasticCIMode:               params.ElasticCIMode,
		MinimumInstanceUptime:       params.MinimumInstanceUptime,
		MaxDanglingInstancesToCheck: params.MaxDanglingInstancesToCheck,
=======
		Name: params.AutoScalingGroupName,
		Cfg:  cfg,
>>>>>>> b9683d1c
	}

	if params.PublishCloudWatchMetrics {
		scaler.metrics = &cloudWatchMetricsPublisher{
			cfg: cfg,
		}
	}

	return scaler, nil
}

func (s *Scaler) Run(ctx context.Context) (time.Duration, error) {
<<<<<<< HEAD
	if s.elasticCIMode {
		log.Printf("🛡️ [Elastic CI Mode] Running scaler with enhanced safety features (stale metrics detection, dangling instance protection)")
		if s.scaleInParams.Disable {
			log.Printf("ℹ️ [Elastic CI Mode] DISABLE_SCALE_IN=true is set but will be ignored in ElasticCIMode to allow proper bidirectional scaling")
		}
	}

	// In Elastic CI mode, check for any dangling instances (where buildkite-agent is not running)
	// This runs first, before getting metrics or scaling
	if driver, ok := s.autoscaling.(*ASGDriver); ok && s.elasticCIMode {
		if err := driver.CleanupDanglingInstances(ctx, s.minimumInstanceUptime, s.maxDanglingInstancesToCheck); err != nil {
			log.Printf("[Elastic CI Mode] Warning: Failed to cleanup dangling instances: %v", err)
			// Continue with normal scaling operations even if dangling instance cleanup fails
		}
	}

=======
>>>>>>> b9683d1c
	metrics, err := s.bk.GetAgentMetrics(ctx)
	if err != nil {
		return metrics.PollDuration, err
	}

	// Check if metrics are stale (older than 60 seconds)
	metricAge := time.Since(metrics.Timestamp)
	if !metrics.Timestamp.IsZero() && metricAge > 60*time.Second {
		log.Printf("⚠️ [Elastic CI Mode] Warning: Using metrics that are %.1f seconds old", metricAge.Seconds())
	}

	if s.metrics != nil {
		err = s.metrics.Publish(ctx, metrics.OrgSlug, metrics.Queue, map[string]int64{
			"ScheduledJobsCount": metrics.ScheduledJobs,
			"RunningJobsCount":   metrics.RunningJobs,
			"WaitingJobsCount":   metrics.WaitingJobs,
		})
		if err != nil {
			return metrics.PollDuration, err
		}
	}

	asg, err := s.autoscaling.Describe(ctx)
	if err != nil {
		return metrics.PollDuration, err
	}

	log.Printf("Scaling calculation based on metrics collected at %s", metrics.Timestamp.Format(time.RFC3339))

	desired := s.scaling.DesiredCount(&metrics, &asg)

	// Only add instance buffer if there are agents required (any jobs that need processing)
	if metrics.ScheduledJobs > 0 || metrics.RunningJobs > 0 || metrics.WaitingJobs > 0 {
		// Calculate a proportional buffer based on the number of jobs
		totalJobs := metrics.ScheduledJobs + metrics.RunningJobs
		if s.scaling.includeWaiting {
			totalJobs += metrics.WaitingJobs
		}

		// Apply a proportional buffer, but ensure we don't add more than the configured buffer
		// For a single job add just 1 instance buffer, scaling up to the full buffer for larger workloads
		var proportionalBuffer int64

		if s.scaling.agentsPerInstance <= 0 {
			log.Printf("⚠️  Invalid agentsPerInstance value %d, defaulting to 1", s.scaling.agentsPerInstance)
			proportionalBuffer = totalJobs // Default to 1:1 mapping
		} else {
			proportionalBuffer = int64(math.Ceil(float64(totalJobs) / float64(s.scaling.agentsPerInstance)))
		}

		if proportionalBuffer < 0 || proportionalBuffer > 1000 {
			log.Printf("⚠️  Calculated unreasonable proportional buffer %d, capping at 1000", proportionalBuffer)
			proportionalBuffer = 1000
		}

		if proportionalBuffer > int64(s.instanceBuffer) {
			proportionalBuffer = int64(s.instanceBuffer)
		}

		log.Printf("↳ 🧮 Adding proportional instance buffer: %d (based on %d total jobs)", proportionalBuffer, totalJobs)
		desired += proportionalBuffer
	}

	if desired > asg.MaxSize {
		log.Printf("⚠️  Desired count exceed MaxSize, capping at %d", asg.MaxSize)
		desired = asg.MaxSize
	}
	if desired < asg.MinSize {
		log.Printf("⚠️  Desired count is less than MinSize, capping at %d", asg.MinSize)
		desired = asg.MinSize
	}

<<<<<<< HEAD
	// Use actual count for comparison if available, otherwise fall back to desired count
	instanceCount := asg.ActualCount
	if instanceCount == 0 {
		instanceCount = asg.DesiredCount
	}

	if desired > instanceCount {
		log.Printf("Scaling decision: need %d instances, have %d actual running instances (desired set to %d)",
			desired, instanceCount, asg.DesiredCount)
		return metrics.PollDuration, s.scaleOut(ctx, desired, asg)
=======
	if desired > asg.DesiredCount {
		return metrics.PollDuration, s.scaleOut(ctx, desired, asg)
	}

	if asg.DesiredCount > desired {
		return metrics.PollDuration, s.scaleIn(ctx, desired, asg)
>>>>>>> b9683d1c
	}

	if instanceCount > desired {
		// In Elastic CI mode, check for pending instances before scaling down
		// If there are pending instances, it means ASG is already scaling, so we should wait
		if s.elasticCIMode && asg.Pending > 0 {
			log.Printf("⏳ [Elastic CI Mode] ASG has %d pending instances, waiting before scaling in", asg.Pending)
			return metrics.PollDuration, nil
		}

		log.Printf("Scaling decision: need %d instances, have %d actual running instances (desired set to %d)",
			desired, instanceCount, asg.DesiredCount)
		return metrics.PollDuration, s.scaleIn(ctx, desired, asg)
	}

	log.Printf("No scaling required, currently %d actual instances (desired set to %d)",
		instanceCount, asg.DesiredCount)
	return metrics.PollDuration, nil
}

func (s *Scaler) scaleIn(ctx context.Context, desired int64, current AutoscaleGroupDetails) error {
<<<<<<< HEAD
	// In ElasticCIMode, we ignore DISABLE_SCALE_IN since we have safer scaling mechanisms
	if s.scaleInParams.Disable && !s.elasticCIMode {
=======
	if s.scaleInParams.Disable {
>>>>>>> b9683d1c
		return nil
	}

	// If we're in ElasticCIMode and DISABLE_SCALE_IN is true, log that we're ignoring it
	if s.scaleInParams.Disable && s.elasticCIMode {
		log.Printf("ℹ️ [Elastic CI Mode] Ignoring DISABLE_SCALE_IN=true since ElasticCIMode has safer scaling mechanisms")
	}

	// If we've scaled down before, check if a cooldown should be enforced
	if !s.scaleInParams.LastEvent.IsZero() {
		lastScaleInEvent := s.scaleInParams.LastEvent
		lastScaleOutEvent := s.scaleOutParams.LastEvent
		lastEvent := lastScaleInEvent
		if s.scaleOnlyAfterAllEvent && lastScaleInEvent.Before(lastScaleOutEvent) {
			lastEvent = lastScaleOutEvent
		}
		cooldownRemaining := s.scaleInParams.CooldownPeriod - time.Since(lastEvent)

		if cooldownRemaining > 0 {
			log.Printf("⏲ Want to scale IN but in cooldown for %d seconds", cooldownRemaining/time.Second)
			return nil
		}
	}

	// Special Elastic CI Stack mode with additional safety checks
	if s.elasticCIMode {
		// Check for recent ASG scale-down activity to avoid scaling down too quickly
		// Only do this check if we have access to the ASG activities
		if driver, ok := s.autoscaling.(*ASGDriver); ok {
			// In ElasticCIMode, override the page limit to allow unlimited pages
			if driver.MaxDescribeScalingActivitiesPages >= 0 {
				// Override to allow unlimited pages (-1) for full activity history in ElasticCIMode
				log.Printf("ℹ️ [Elastic CI Mode] Setting MAX_DESCRIBE_SCALING_ACTIVITIES_PAGES from %d to -1 (unlimited) for better safety checks",
					driver.MaxDescribeScalingActivitiesPages)
				driver.MaxDescribeScalingActivitiesPages = -1
			}

			ctx, cancel := context.WithTimeout(context.Background(), 30*time.Second)
			defer cancel()

			// Get the last scale-in activity from ASG history
			_, lastScaleInActivity, err := driver.GetLastScalingInAndOutActivity(ctx, false, true)
			if err != nil {
				log.Printf("⚠️ [Elastic CI Mode] Could not check last ASG scale-in activity: %v", err)
			} else if lastScaleInActivity != nil && lastScaleInActivity.StartTime != nil {
				// Check how recently the ASG scaled down
				lastScaleInTime := *lastScaleInActivity.StartTime
				timeSinceLastScaleIn := time.Since(lastScaleInTime)

				// Check if we're in cooldown period based on the last ASG scale-in activity
				if s.scaleInParams.CooldownPeriod > 0 && timeSinceLastScaleIn < s.scaleInParams.CooldownPeriod {
					log.Printf("⏲ [Elastic CI Mode] Last ASG scale-in was %s ago, in cooldown period for %s more (cooldown: %s)",
						timeSinceLastScaleIn.Round(time.Second),
						(s.scaleInParams.CooldownPeriod - timeSinceLastScaleIn).Round(time.Second),
						s.scaleInParams.CooldownPeriod)
					return nil
				}

				log.Printf("[Elastic CI Mode] Last ASG scale-in was %s ago", timeSinceLastScaleIn.Round(time.Second))
			}
		}
	}

	// Calculate the change in the desired count, will be negative
	change := desired - current.DesiredCount

	// Apply scaling factor if one is given
	if factor := s.scaleInParams.Factor; factor != 0 {
		// Use Floor to avoid never reaching upper bound
		factoredChange := int64(math.Floor(float64(change) * factor))

		switch {
		case factoredChange < change:
			log.Printf("👮‍️ Increasing scale-in of %d by factor of %0.2f",
				change, factor)

		case factoredChange > change:
			log.Printf("👮‍️ Decreasing scale-in of %d by factor of %0.2f",
				change, factor)

		default:
			log.Printf("👮‍️ Scale-in factor of %0.2f was ignored",
				factor)
		}

		desired = current.DesiredCount + factoredChange

		if desired < current.MinSize {
			log.Printf("⚠️  Post scalein-factor desired count lower than MinSize, capping at %d", current.MinSize)
			desired = current.MinSize
		}
	}

	// Correct negative values if we get them
	if desired < 0 {
		desired = 0
	}

	log.Printf("Scaling IN 📉 to %d instances (currently %d)", desired, current.DesiredCount)

<<<<<<< HEAD
	instancesToTerminate := current.DesiredCount - desired

	// In Elastic CI Mode, use graceful termination if we have instance IDs
	if _, ok := s.autoscaling.(*ASGDriver); ok && s.elasticCIMode && len(current.InstanceIDs) > 0 && instancesToTerminate > 0 {
		log.Printf("[Elastic CI Mode] Using graceful termination for %d instances", instancesToTerminate)

		// Determine instances to terminate by sorting by launch time (oldest first)
		maxToTerminate := instancesToTerminate

		instancesForTermination := make([]string, 0, maxToTerminate)

		if len(current.InstanceIDs) > 0 {
			// Define a struct to hold instance info for sorting
			type instanceInfo struct {
				ID         string
				LaunchTime time.Time
			}

			ec2Svc := ec2.NewFromConfig(s.cfg)

			instances := make([]instanceInfo, 0, len(current.InstanceIDs))
			describeResult, err := ec2Svc.DescribeInstances(ctx, &ec2.DescribeInstancesInput{
				InstanceIds: current.InstanceIDs,
			})

			if err != nil {
				log.Printf("[Elastic CI Mode] Warning: Could not get instance launch times: %v", err)
				// Fall back to unsorted if we can't get launch times
				instancesForTermination = current.InstanceIDs
				if int64(len(instancesForTermination)) > maxToTerminate {
					instancesForTermination = instancesForTermination[:maxToTerminate]
				}
			} else {
				// Process results and build list of instances with launch times
				// We need to iterate through reservations as that's how AWS groups the instances
				for _, reservation := range describeResult.Reservations {
					for _, instance := range reservation.Instances {
						if instance.InstanceId != nil && instance.LaunchTime != nil {
							instances = append(instances, instanceInfo{
								ID:         *instance.InstanceId,
								LaunchTime: *instance.LaunchTime,
							})
						}
					}
				}

				// Sort instances by launch time (oldest first)
				sort.Slice(instances, func(i, j int) bool {
					return instances[i].LaunchTime.Before(instances[j].LaunchTime)
				})

				limit := int(maxToTerminate)
				if len(instances) < limit {
					limit = len(instances)
				}

				instancesForTermination = make([]string, limit)
				for i := 0; i < limit; i++ {
					instancesForTermination[i] = instances[i].ID
				}

				if len(instances) > 0 {
					oldestTime := instances[0].LaunchTime.Format(time.RFC3339)
					log.Printf("[Elastic CI Mode] Selecting %d oldest instances by launch time for termination (oldest from %s)",
						len(instancesForTermination), oldestTime)
				}
			}
		}

		log.Printf("Sending SIGTERM to %d instances: %v", len(instancesForTermination), instancesForTermination)

		sigTermErrors := 0
		for _, instanceID := range instancesForTermination {
			if err := s.autoscaling.SendSIGTERMToAgents(ctx, instanceID); err != nil {
				log.Printf("⚠️  Failed to send SIGTERM to instance %s: %v", instanceID, err)
				sigTermErrors++
			} else {
				log.Printf("✅ Successfully sent SIGTERM to instance %s", instanceID)
			}
		}

		if sigTermErrors > 0 {
			log.Printf("⚠️  Failed to send SIGTERM to %d/%d instances",
				sigTermErrors, len(instancesForTermination))
		} else {
			log.Printf("✅ Successfully sent SIGTERM to all %d instances",
				len(instancesForTermination))
		}

		if current.DesiredCount <= 1 && len(current.InstanceIDs) == 1 {
			instanceID := current.InstanceIDs[0]
			log.Printf("[Elastic CI Mode] Single-instance ASG detected - checking if instance %s is a dangling instance", instanceID)

			// Only consider direct termination for dangling instances
			ssmClient := ssm.NewFromConfig(s.cfg)
			ec2Client := ec2.NewFromConfig(s.cfg)

			// Try to check if buildkite-agent is running via SSM
			_, err := ssmClient.SendCommand(ctx, &ssm.SendCommandInput{
				InstanceIds:  []string{instanceID},
				DocumentName: aws.String("AWS-RunShellScript"),
				Parameters: map[string][]string{
					"commands": {"systemctl is-active buildkite-agent"},
				},
				Comment: aws.String("Check if buildkite-agent service is running"),
			})

			// Only terminate if we can't check agent status, suggesting it's likely a dangling instance
			if err != nil {
				log.Printf("[Elastic CI Mode] Warning: Cannot check agent status, assuming dangling instance: %v", err)
				log.Printf("[Elastic CI Mode] Directly terminating probable dangling instance")

				if termErr := directlyTerminateInstance(ctx, ec2Client, instanceID); termErr != nil {
					log.Printf("[Elastic CI Mode] Error: Failed to terminate: %v", termErr)
				}
			} else {
				log.Printf("[Elastic CI Mode] Instance appears responsive, not terminating directly")
			}
		}
	} else {
		log.Printf("Using standard scale-in (Elastic CI Mode disabled or no instances to terminate)")
		if err := s.setDesiredCapacity(ctx, desired); err != nil {
			return err
		}
=======
	if err := s.setDesiredCapacity(ctx, desired); err != nil {
		return err
>>>>>>> b9683d1c
	}

	s.scaleInParams.LastEvent = time.Now()
	return nil
}

func (s *Scaler) scaleOut(ctx context.Context, desired int64, current AutoscaleGroupDetails) error {
	if s.scaleOutParams.Disable {
		return nil
	}

	// If we've scaled out before, check if a cooldown should be enforced
	if !s.scaleOutParams.LastEvent.IsZero() {
		lastScaleInEvent := s.scaleInParams.LastEvent
		lastScaleOutEvent := s.scaleOutParams.LastEvent
		lastEvent := lastScaleOutEvent
		if s.scaleOnlyAfterAllEvent && lastScaleOutEvent.Before(lastScaleInEvent) {
			lastEvent = lastScaleInEvent
		}
		cooldownRemaining := s.scaleOutParams.CooldownPeriod - time.Since(lastEvent)

		if cooldownRemaining > 0 {
			log.Printf("⏲ Want to scale OUT but in cooldown for %d seconds", cooldownRemaining/time.Second)
			return nil
		}
	}

	// Calculate the change in the desired count, will be positive
	change := desired - current.DesiredCount

	// Apply scaling factor if one is given
	if s.scaleOutParams.Factor != 0 {
		// Use Ceil to avoid never reaching upper bound
		factoredChange := int64(math.Ceil(float64(change) * s.scaleOutParams.Factor))

		switch {
		case factoredChange > change:
			log.Printf("👮‍️ Increasing scale-out of %d by factor of %0.2f",
				change, s.scaleOutParams.Factor)

		case factoredChange < change:
			log.Printf("👮‍️ Decreasing scale-out of %d by factor of %0.2f",
				change, s.scaleOutParams.Factor)

		default:
			log.Printf("👮‍️ Scale-out factor of %0.2f was ignored",
				s.scaleOutParams.Factor)
		}

		desired = current.DesiredCount + factoredChange

		if desired > current.MaxSize {
			log.Printf("⚠️  Post scaleout-factor desired count exceed MaxSize, capping at %d", current.MaxSize)
			desired = current.MaxSize
		}
	}

	log.Printf("Scaling OUT 📈 to %d instances (currently %d)", desired, current.DesiredCount)

	if err := s.setDesiredCapacity(ctx, desired); err != nil {
		return err
	}

	s.scaleOutParams.LastEvent = time.Now()
	return nil
}

func (s *Scaler) setDesiredCapacity(ctx context.Context, desired int64) error {
	t := time.Now()

	if err := s.autoscaling.SetDesiredCapacity(ctx, desired); err != nil {
		return err
	}

	log.Printf("↳ Set desired to %d (took %v)", desired, time.Since(t))
	return nil
}

func (s *Scaler) LastScaleOut() time.Time {
	return s.scaleOutParams.LastEvent
}

func (s *Scaler) LastScaleIn() time.Time {
	return s.scaleInParams.LastEvent
}

// directlyTerminateInstance terminates an EC2 instance directly via EC2 API
// This is a helper function for dangling instance termination
func directlyTerminateInstance(ctx context.Context, ec2Client *ec2.Client, instanceID string) error {
	_, err := ec2Client.TerminateInstances(ctx, &ec2.TerminateInstancesInput{
		InstanceIds: []string{instanceID},
	})
	if err != nil {
		return err
	}

	log.Printf("[Elastic CI Mode] Successfully terminated instance %s via EC2 API", instanceID)
	return nil
}

type buildkiteDriver struct {
	client *buildkite.Client
	queue  string
}

func (b *buildkiteDriver) GetAgentMetrics(ctx context.Context) (buildkite.AgentMetrics, error) {
	return b.client.GetAgentMetrics(ctx, b.queue)
}<|MERGE_RESOLUTION|>--- conflicted
+++ resolved
@@ -8,11 +8,8 @@
 	"time"
 
 	"github.com/aws/aws-sdk-go-v2/aws"
-<<<<<<< HEAD
 	"github.com/aws/aws-sdk-go-v2/service/ec2"
 	"github.com/aws/aws-sdk-go-v2/service/ssm"
-=======
->>>>>>> b9683d1c
 	"github.com/buildkite/buildkite-agent-scaler/buildkite"
 )
 
@@ -48,11 +45,8 @@
 	autoscaling interface {
 		Describe(ctx context.Context) (AutoscaleGroupDetails, error)
 		SetDesiredCapacity(ctx context.Context, count int64) error
-<<<<<<< HEAD
 		SendSIGTERMToAgents(ctx context.Context, instanceID string) error
 		CleanupDanglingInstances(ctx context.Context, minimumInstanceUptime time.Duration, maxDanglingInstancesToCheck int) error
-=======
->>>>>>> b9683d1c
 	}
 	bk interface {
 		GetAgentMetrics(ctx context.Context) (buildkite.AgentMetrics, error)
@@ -107,16 +101,12 @@
 	}
 
 	scaler.autoscaling = &ASGDriver{
-<<<<<<< HEAD
 		Name:                        params.AutoScalingGroupName,
 		Cfg:                         cfg,
 		ElasticCIMode:               params.ElasticCIMode,
 		MinimumInstanceUptime:       params.MinimumInstanceUptime,
 		MaxDanglingInstancesToCheck: params.MaxDanglingInstancesToCheck,
-=======
 		Name: params.AutoScalingGroupName,
-		Cfg:  cfg,
->>>>>>> b9683d1c
 	}
 
 	if params.PublishCloudWatchMetrics {
@@ -129,7 +119,6 @@
 }
 
 func (s *Scaler) Run(ctx context.Context) (time.Duration, error) {
-<<<<<<< HEAD
 	if s.elasticCIMode {
 		log.Printf("🛡️ [Elastic CI Mode] Running scaler with enhanced safety features (stale metrics detection, dangling instance protection)")
 		if s.scaleInParams.Disable {
@@ -146,8 +135,6 @@
 		}
 	}
 
-=======
->>>>>>> b9683d1c
 	metrics, err := s.bk.GetAgentMetrics(ctx)
 	if err != nil {
 		return metrics.PollDuration, err
@@ -220,7 +207,6 @@
 		desired = asg.MinSize
 	}
 
-<<<<<<< HEAD
 	// Use actual count for comparison if available, otherwise fall back to desired count
 	instanceCount := asg.ActualCount
 	if instanceCount == 0 {
@@ -231,14 +217,12 @@
 		log.Printf("Scaling decision: need %d instances, have %d actual running instances (desired set to %d)",
 			desired, instanceCount, asg.DesiredCount)
 		return metrics.PollDuration, s.scaleOut(ctx, desired, asg)
-=======
 	if desired > asg.DesiredCount {
 		return metrics.PollDuration, s.scaleOut(ctx, desired, asg)
 	}
 
 	if asg.DesiredCount > desired {
 		return metrics.PollDuration, s.scaleIn(ctx, desired, asg)
->>>>>>> b9683d1c
 	}
 
 	if instanceCount > desired {
@@ -260,12 +244,9 @@
 }
 
 func (s *Scaler) scaleIn(ctx context.Context, desired int64, current AutoscaleGroupDetails) error {
-<<<<<<< HEAD
 	// In ElasticCIMode, we ignore DISABLE_SCALE_IN since we have safer scaling mechanisms
 	if s.scaleInParams.Disable && !s.elasticCIMode {
-=======
 	if s.scaleInParams.Disable {
->>>>>>> b9683d1c
 		return nil
 	}
 
@@ -366,7 +347,6 @@
 
 	log.Printf("Scaling IN 📉 to %d instances (currently %d)", desired, current.DesiredCount)
 
-<<<<<<< HEAD
 	instancesToTerminate := current.DesiredCount - desired
 
 	// In Elastic CI Mode, use graceful termination if we have instance IDs
@@ -491,10 +471,8 @@
 		if err := s.setDesiredCapacity(ctx, desired); err != nil {
 			return err
 		}
-=======
 	if err := s.setDesiredCapacity(ctx, desired); err != nil {
 		return err
->>>>>>> b9683d1c
 	}
 
 	s.scaleInParams.LastEvent = time.Now()
